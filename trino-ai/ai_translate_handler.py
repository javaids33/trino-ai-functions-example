import logging
import json
import time
import os
import re
from typing import Dict, Any, Optional

from agent_orchestrator import AgentOrchestrator
from ollama_client import OllamaClient
from colorama import Fore
from conversation_logger import conversation_logger
from trino_executor import TrinoExecutor
from context_manager import WorkflowContext
from agents.translation_agent import TranslationAgent

logger = logging.getLogger(__name__)

class AITranslateHandler:
    """
    Handler for intercepting and processing ai_translate function calls from Trino
    """
    
    def __init__(self):
        """
        Initialize the AI Translate Handler
        """
        # Initialize the Ollama client
        self.ollama_client = OllamaClient(
            model=os.getenv("OLLAMA_MODEL", "llama3.2"),
            base_url=os.getenv("OLLAMA_HOST", "http://ollama:11434"),
        )
        
        # Initialize the agent orchestrator
        self.agent_orchestrator = AgentOrchestrator(ollama_client=self.ollama_client)
        
        # Initialize the Trino executor for running SQL queries
        self.trino_executor = TrinoExecutor(
            host=os.getenv("TRINO_HOST", "trino"),
            port=int(os.getenv("TRINO_PORT", "8080")),
            user=os.getenv("TRINO_USER", "admin"),
            catalog=os.getenv("TRINO_CATALOG", "iceberg"),
            schema=os.getenv("TRINO_SCHEMA", "iceberg")
        )
        
        # Initialize the translation agent
        self.translation_agent = TranslationAgent(ollama_client=self.ollama_client)
        
        logger.info("AI translate handler initialized")
    
    def translate_to_sql(self, query: str) -> Dict[str, Any]:
        """
        Translate a natural language query to SQL using the Translation Agent
        
        Args:
            query (str): The natural language query to translate
            
        Returns:
            Dict[str, Any]: Dictionary containing the SQL translation
        """
        logger.info(f"Translating query to SQL: {query}")
        
        # Log the query for conversation tracking
        conversation_logger.log_trino_to_trino_ai("query", {"query": query})
        
        # Initialize a workflow context for this translation
        workflow_context = WorkflowContext()
        workflow_context.set_query(query)
        workflow_context.set_data_query_status(True)
        
        # Get the translation
        result = self.translation_agent.execute({"query": query}, workflow_context)
        
        # Log the translation
        conversation_logger.log_trino_ai_to_trino("translation", {
            "action": "translate_to_sql",
            "query": query,
            "result": result
        })
        
        if "error" in result:
            return {
                "error": result["error"],
                "status": "error"
            }
        
        return {
            "sql": result.get("sql", ""),
            "status": "success"
        }
    
    def handle_translate_request(self, request_data: Dict[str, Any], execute: bool = True) -> Dict[str, Any]:
        """
        Handle an AI translate request
        
        Args:
            request_data: The request data
            execute: Whether to execute the translated SQL query
            
        Returns:
            The response data
        """
        # Start a new conversation for each request
        conversation_logger.start_conversation()
        
        start_time = time.time()
        
        # Start a new conversation
        conversation_logger.start_conversation()
        
        # Extract the query from the request
        query = request_data.get("query", "")
        target_format = request_data.get("target_format", "sql").lower()
        model = request_data.get("model", None)
        
        if not query:
            logger.error("No query provided in request")
            return {
                "error": "No query provided in request",
                "status": "error"
            }
            
        logger.info(f"Processing AI translate request: {query}")
        
        # If the target format is SQL, use our specialized translation agent
        if target_format == "sql":
            translation_result = self.translate_to_sql(query)
            
            if "error" in translation_result:
                return translation_result
                
            sql_query = translation_result.get("sql", "")
            
            # Execute the SQL query if requested
            execution_results = None
            if execute:
                try:
                    logger.info(f"Executing SQL query: {sql_query}")
                    execution_results = self.trino_executor.execute_query(sql_query)
                except Exception as e:
                    logger.error(f"Error executing SQL query: {str(e)}")
                    execution_results = {
                        "success": False,
                        "error": str(e)
                    }
            
            # Generate a simple reasoning explanation
            reasoning = self._generate_simple_explanation(query, sql_query, execution_results)
            
            # Extract basic metadata
            metadata = self._extract_basic_metadata(sql_query)
            
            # Calculate the execution time
            execution_time = time.time() - start_time
            
            return {
                "query": query,
                "sql": sql_query,
                "execution": execution_results,
                "execution_time": f"{execution_time:.2f}s",
                "reasoning": reasoning,
                "metadata_used": metadata,
                "status": "success"
            }
        
        # For other target formats, use the agent orchestrator
        result = self.agent_orchestrator.process_natural_language_query(query, model)
        
        # Check if there was an error
        if "error" in result:
            logger.error(f"Error processing query: {result['error']}")
            return {
                "error": result["error"],
                "status": "error",
                "stage": result.get("stage", "unknown"),
                "workflow_context": result.get("workflow_context", {})
            }
            
        # Extract the workflow context
        workflow_context = result.get("workflow_context", {})
        
        # If this is a data query and we have a valid SQL query, execute it if requested
        execution_results = None
        if result.get("is_data_query", False) and result.get("is_valid", False) and execute:
            sql_query = result.get("sql_query", "")
            
            if sql_query:
                logger.info(f"Executing SQL query: {sql_query}")
                
                # Create a decision point for executing the SQL
                if isinstance(workflow_context, dict) and "decision_points" in workflow_context:
                    workflow_context["decision_points"].append({
                        "agent": "ai_translate_handler",
                        "decision": "execute_sql",
                        "explanation": f"Executing the generated SQL query"
                    })
                
                try:
                    # Execute the SQL query
                    execution_start = time.time()
                    execution_results = self.trino_executor.execute_query(sql_query)
                    execution_time = time.time() - execution_start
                    
                    # Add execution results to the workflow context
                    if isinstance(workflow_context, dict):
                        if "metadata" not in workflow_context:
                            workflow_context["metadata"] = {}
                        workflow_context["metadata"]["execution_results"] = {
                            "success": execution_results.get("success", False),
                            "row_count": len(execution_results.get("rows", [])),
                            "execution_time": f"{execution_time:.2f}s"
                        }
                        
                        if "decision_points" in workflow_context:
                            workflow_context["decision_points"].append({
                                "agent": "ai_translate_handler",
                                "decision": "sql_execution_complete",
                                "explanation": f"SQL execution completed in {execution_time:.2f}s with {len(execution_results.get('rows', []))} rows returned"
                            })
                    
                    logger.info(f"SQL execution completed in {execution_time:.2f}s with {len(execution_results.get('rows', []))} rows")
                except Exception as e:
                    error_msg = f"Error executing SQL query: {str(e)}"
                    logger.error(error_msg)
                    
                    # Add execution error to the workflow context
                    if isinstance(workflow_context, dict):
                        if "metadata" not in workflow_context:
                            workflow_context["metadata"] = {}
                        workflow_context["metadata"]["execution_error"] = {
                            "error": error_msg
                        }
                        
                        if "decision_points" in workflow_context:
                            workflow_context["decision_points"].append({
                                "agent": "ai_translate_handler",
                                "decision": "sql_execution_error",
                                "explanation": error_msg
                            })
                    
                    execution_results = {
                        "success": False,
                        "error": error_msg
                    }
        
        # Prepare the response
        response = {
            "query": query,
            "status": "success"
        }
        
        # Add the appropriate fields based on the query type
        if result.get("is_data_query", False):
<<<<<<< HEAD
            response["sql"] = result.get("sql_query", "")
            response["explanation"] = result.get("explanation", "")
            response["is_data_query"] = True
=======
            response.update({
                "sql": result.get("sql_query", ""),
                "explanation": result.get("explanation", ""),
                "is_valid": result.get("is_valid", False),
                "refinement_steps": result.get("refinement_steps", 0),
                "agent_reasoning": result.get("agent_reasoning", ""),
                "metadata_used": result.get("metadata", {})
            })
>>>>>>> d6f42066
            
            # Add execution results if available
            if execution_results:
                response["execution"] = {
                    "success": execution_results.get("success", False),
                    "row_count": len(execution_results.get("rows", [])),
                    "execution_time": execution_results.get("execution_time", ""),
                    "columns": execution_results.get("columns", []),
                    "rows": execution_results.get("rows", [])
                }
                
                if not execution_results.get("success", False):
                    response["execution"]["error"] = execution_results.get("error", "")
        else:
<<<<<<< HEAD
            response["response"] = result.get("response", "")
            response["is_data_query"] = False
        
        # Add metadata and workflow context
        response["metadata"] = result.get("metadata", {})
        response["workflow_context"] = workflow_context
        
        # Add agent reasoning if available
        if "agent_reasoning" in result:
            response["agent_reasoning"] = result["agent_reasoning"]
=======
            # For knowledge queries
            response.update({
                "response": result.get("response", ""),
                "agent_reasoning": result.get("agent_reasoning", ""),
                "metadata_used": result.get("metadata", {})
            })
>>>>>>> d6f42066
        
        # Calculate total processing time
        total_time = time.time() - start_time
        response["processing_time"] = f"{total_time:.2f}s"
        
        # Update the workflow context in the conversation logger
        conversation_logger.update_workflow_context(workflow_context)
        
        return response
    
    def _generate_simple_explanation(self, nl_query: str, sql_query: str, execution_results: Optional[Dict[str, Any]] = None) -> str:
        """
        Generate a simple explanation of the SQL query
        
        Args:
            nl_query: The natural language query
            sql_query: The generated SQL query
            execution_results: The execution results, if available
            
        Returns:
            A simple explanation of the query
        """
        try:
            # Extract table names from the SQL query
            table_pattern = r'FROM\s+([a-zA-Z0-9_."]+(?:\.[a-zA-Z0-9_."]+)?(?:\.[a-zA-Z0-9_."]+)?)'
            tables = re.findall(table_pattern, sql_query, re.IGNORECASE)
            tables = [table.strip('"').strip() for table in tables]
            
            # Extract column names from the SQL query
            column_pattern = r'SELECT\s+(.*?)\s+FROM'
            column_matches = re.findall(column_pattern, sql_query, re.IGNORECASE | re.DOTALL)
            
            columns = []
            if column_matches:
                column_list = column_matches[0]
                columns = [col.strip() for col in column_list.split(',')]
            
            # Determine query type
            query_type = "SELECT"
            if "GROUP BY" in sql_query.upper():
                query_type = "AGGREGATION"
            elif "JOIN" in sql_query.upper():
                query_type = "JOIN"
            elif "WHERE" in sql_query.upper():
                query_type = "FILTERED SELECT"
            
            # Build the explanation
            explanation = f"This query translates '{nl_query}' into SQL by "
            
            if query_type == "SELECT":
                explanation += f"selecting {len(columns)} columns from the {', '.join(tables)} table."
            elif query_type == "AGGREGATION":
                explanation += f"aggregating data from the {', '.join(tables)} table with a GROUP BY clause."
            elif query_type == "JOIN":
                explanation += f"joining data from multiple tables: {', '.join(tables)}."
            elif query_type == "FILTERED SELECT":
                explanation += f"filtering data from the {', '.join(tables)} table using a WHERE clause."
            
            # Add execution information if available
            if execution_results:
                if execution_results.get("success", False):
                    row_count = len(execution_results.get("rows", []))
                    explanation += f"\n\nThe query executed successfully and returned {row_count} rows."
                    
                    if row_count == 0:
                        explanation += " No data was found matching your criteria."
                else:
                    explanation += f"\n\nThe query failed to execute with error: {execution_results.get('error', 'Unknown error')}"
            
            return explanation
            
        except Exception as e:
            logger.error(f"Error generating simple explanation: {str(e)}")
            return f"This query translates '{nl_query}' into SQL. Unable to provide detailed explanation due to an error."
    
    def _extract_basic_metadata(self, sql_query: str) -> Dict[str, Any]:
        """
        Extract basic metadata from the SQL query
        
        Args:
            sql_query: The SQL query
            
        Returns:
            A dictionary containing basic metadata
        """
        try:
            # Extract table names from the SQL query
            table_pattern = r'FROM\s+([a-zA-Z0-9_."]+(?:\.[a-zA-Z0-9_."]+)?(?:\.[a-zA-Z0-9_."]+)?)'
            join_pattern = r'JOIN\s+([a-zA-Z0-9_."]+(?:\.[a-zA-Z0-9_."]+)?(?:\.[a-zA-Z0-9_."]+)?)'
            
            tables = []
            
            # Find tables in FROM clauses
            from_matches = re.findall(table_pattern, sql_query, re.IGNORECASE)
            if from_matches:
                tables.extend(from_matches)
                
            # Find tables in JOIN clauses
            join_matches = re.findall(join_pattern, sql_query, re.IGNORECASE)
            if join_matches:
                tables.extend(join_matches)
                
            # Clean up table names (remove quotes, etc.)
            tables = [table.strip('"').strip() for table in tables]
            
            # Extract column names from the SQL query
            column_pattern = r'SELECT\s+(.*?)\s+FROM'
            column_matches = re.findall(column_pattern, sql_query, re.IGNORECASE | re.DOTALL)
            
            columns = []
            if column_matches:
                column_list = column_matches[0]
                columns = [col.strip() for col in column_list.split(',')]
            
            # Determine query type
            query_type = "SIMPLE_SELECT"
            if "GROUP BY" in sql_query.upper():
                query_type = "AGGREGATION"
            elif "JOIN" in sql_query.upper():
                query_type = "JOIN"
            elif "WHERE" in sql_query.upper():
                query_type = "FILTERED_SELECT"
            
            # Compile the metadata
            metadata = {
                "tables_used": tables,
                "columns_referenced": columns,
                "query_type": query_type
            }
            
            return metadata
            
        except Exception as e:
            logger.error(f"Error extracting basic metadata: {str(e)}")
            return {"error": f"Unable to extract metadata: {str(e)}"}
    
    def _extract_agent_workflow(self) -> Dict[str, Any]:
        """
        Extract the agent workflow from the conversation logger
        
        Returns:
            The agent workflow
        """
        # Get the current conversation ID
        conversation_id = conversation_logger.get_current_conversation_id()
        
        if not conversation_id:
            return {
                "error": "No active conversation found",
                "status": "error"
            }
            
        # Get the workflow details
        workflow = conversation_logger.get_workflow(conversation_id)
        
        if not workflow:
            return {
                "error": "No workflow found for the current conversation",
                "status": "error"
            }
            
        return {
            "conversation_id": conversation_id,
            "workflow": workflow,
            "status": "success"
        } <|MERGE_RESOLUTION|>--- conflicted
+++ resolved
@@ -250,11 +250,6 @@
         
         # Add the appropriate fields based on the query type
         if result.get("is_data_query", False):
-<<<<<<< HEAD
-            response["sql"] = result.get("sql_query", "")
-            response["explanation"] = result.get("explanation", "")
-            response["is_data_query"] = True
-=======
             response.update({
                 "sql": result.get("sql_query", ""),
                 "explanation": result.get("explanation", ""),
@@ -263,7 +258,6 @@
                 "agent_reasoning": result.get("agent_reasoning", ""),
                 "metadata_used": result.get("metadata", {})
             })
->>>>>>> d6f42066
             
             # Add execution results if available
             if execution_results:
@@ -278,32 +272,14 @@
                 if not execution_results.get("success", False):
                     response["execution"]["error"] = execution_results.get("error", "")
         else:
-<<<<<<< HEAD
-            response["response"] = result.get("response", "")
-            response["is_data_query"] = False
-        
-        # Add metadata and workflow context
-        response["metadata"] = result.get("metadata", {})
-        response["workflow_context"] = workflow_context
-        
-        # Add agent reasoning if available
-        if "agent_reasoning" in result:
-            response["agent_reasoning"] = result["agent_reasoning"]
-=======
             # For knowledge queries
             response.update({
                 "response": result.get("response", ""),
                 "agent_reasoning": result.get("agent_reasoning", ""),
                 "metadata_used": result.get("metadata", {})
             })
->>>>>>> d6f42066
-        
-        # Calculate total processing time
-        total_time = time.time() - start_time
-        response["processing_time"] = f"{total_time:.2f}s"
-        
-        # Update the workflow context in the conversation logger
-        conversation_logger.update_workflow_context(workflow_context)
+        
+        logger.info(f"AI translate request processed in {elapsed_time:.2f}s")
         
         return response
     
