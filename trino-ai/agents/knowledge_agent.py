--- conflicted
+++ resolved
@@ -9,12 +9,7 @@
 from ollama_client import OllamaClient
 from colorama import Fore
 from conversation_logger import conversation_logger
-<<<<<<< HEAD
-from context_manager import WorkflowContext
-from typing import Dict, Any, Optional
-=======
 from workflow_context import WorkflowContext
->>>>>>> d6f42066
 
 logger = logging.getLogger(__name__)
 
@@ -37,21 +32,13 @@
         )
         logger.info(f"{Fore.GREEN}Knowledge Agent initialized{Fore.RESET}")
     
-<<<<<<< HEAD
-    def execute(self, inputs: Dict[str, Any], workflow_context: Optional[WorkflowContext] = None) -> Dict[str, Any]:
-=======
     def execute(self, inputs: dict, workflow_context: Optional[WorkflowContext] = None) -> dict:
->>>>>>> d6f42066
         """
         Execute the Knowledge Agent to answer a general knowledge question
         
         Args:
             inputs: A dictionary containing the query to answer
-<<<<<<< HEAD
-            workflow_context: Optional workflow context for tracking agent decisions
-=======
             workflow_context: Optional workflow context for logging and tracking
->>>>>>> d6f42066
             
         Returns:
             A dictionary containing the answer to the question
@@ -61,43 +48,6 @@
         
         query = inputs.get("query", "")
         if not query:
-<<<<<<< HEAD
-            error_msg = "No query provided"
-            logger.error(f"{Fore.RED}{error_msg}{Fore.RESET}")
-            
-            # Log error in workflow context if provided
-            if workflow_context:
-                workflow_context.add_decision_point(
-                    self.name,
-                    "error",
-                    error_msg
-                )
-                
-            return {"error": error_msg}
-        
-        # Log reasoning in workflow context if provided
-        if workflow_context:
-            workflow_context.add_agent_reasoning(self.name, f"Processing knowledge query: {query}")
-            workflow_context.add_decision_point(
-                self.name,
-                "process_knowledge_query",
-                f"Processing query as a general knowledge question: {query}"
-            )
-            
-        answer = self.answer_question(query)
-        
-        # Log the answer in workflow context if provided
-        if workflow_context:
-            workflow_context.add_metadata("knowledge_answer", {
-                "query": query,
-                "answer": answer
-            })
-            workflow_context.add_decision_point(
-                self.name,
-                "answer_generated",
-                "Generated answer to knowledge query"
-            )
-=======
             return {"error": "No query provided"}
         
         # Log activation
@@ -111,7 +61,6 @@
         # Log reasoning if workflow context is provided
         if workflow_context:
             self.log_reasoning(f"Processed knowledge query: {query}", workflow_context)
->>>>>>> d6f42066
         
         return {
             "query": query,
