--- conflicted
+++ resolved
@@ -11,11 +11,7 @@
 from ollama_client import OllamaClient
 from colorama import Fore
 from conversation_logger import conversation_logger
-<<<<<<< HEAD
-from context_manager import WorkflowContext
-=======
 from workflow_context import WorkflowContext
->>>>>>> d6f42066
 
 logger = logging.getLogger(__name__)
 
@@ -36,26 +32,16 @@
             inputs: Dictionary containing:
                 - query: The natural language query to analyze
                 - schema_context: Optional schema context (if not provided, will be retrieved)
-<<<<<<< HEAD
-            workflow_context: Optional workflow context for tracking agent decisions
-=======
             workflow_context: Optional workflow context for logging and tracking
->>>>>>> d6f42066
                 
         Returns:
             Dictionary with analysis results including tables, columns, joins, etc.
         """
-<<<<<<< HEAD
-        # Call the parent execute method to handle common logging and workflow context updates
-        super().execute(inputs, workflow_context)
-        
-=======
         # Validate inputs
         is_valid, error_message = self.validate_inputs(inputs, ["query"])
         if not is_valid:
             return self.handle_error(Exception(error_message), workflow_context)
             
->>>>>>> d6f42066
         query = inputs.get("query", "")
         schema_context = inputs.get("schema_context", "")
         
@@ -82,19 +68,9 @@
                 "schema_context_preview": schema_context[:200] + "..." if len(schema_context) > 200 else schema_context
             })
             
-<<<<<<< HEAD
-            # Log decision in workflow context if provided
-            if workflow_context:
-                workflow_context.add_decision_point(
-                    self.name,
-                    "retrieved_schema_context",
-                    f"Retrieved schema context with {len(schema_context)} characters"
-                )
-=======
             # Update workflow context with schema context if provided
             if workflow_context:
                 workflow_context.set_schema_context(schema_context)
->>>>>>> d6f42066
         
         # Check if query likely requires subqueries
         requires_subquery = self.consider_subqueries(query)
