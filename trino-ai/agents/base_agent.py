import logging
from typing import Dict, Any, List, Optional
from abc import ABC, abstractmethod
import sys
import os
import json
import time
import traceback

# Add the parent directory to the path so we can import from the parent module
sys.path.append(os.path.dirname(os.path.dirname(os.path.abspath(__file__))))
from ollama_client import OllamaClient
from colorama import Fore
from conversation_logger import conversation_logger
from monitoring.monitoring_service import monitoring_service

# Import the WorkflowContext
sys.path.append(os.path.dirname(os.path.dirname(os.path.abspath(__file__))))
from workflow_context import WorkflowContext

logger = logging.getLogger(__name__)

class Agent(ABC):
    """Base class for all agents in the system"""
    
    def __init__(self, name: str, description: str, ollama_client: Optional[OllamaClient] = None, tools: Optional[Dict[str, Any]] = None):
        """
        Initialize the agent
        
        Args:
            name: The name of the agent
            description: A description of what the agent does
            ollama_client: An optional OllamaClient instance for LLM interactions
            tools: An optional dictionary of tools available to the agent
        """
        self.name = name
        self.description = description
        self.ollama_client = ollama_client
        self.tools = tools or {}
        logger.info(f"{Fore.CYAN}Initialized agent: {name}{Fore.RESET}")
    
    def execute(self, inputs: Dict[str, Any], workflow_context: Optional[WorkflowContext] = None) -> Dict[str, Any]:
        """
        Execute the agent's task
        
        Args:
            inputs: A dictionary of inputs for the agent
            workflow_context: Optional workflow context for tracking agent decisions
            
        Returns:
            A dictionary containing the results of the agent's execution
        """
        start_time = time.time()
        query_id = workflow_context.get_metadata("query_id", "unknown") if workflow_context else "unknown"
        
        try:
            # Log the start of execution
            logger.info(f"{Fore.CYAN}Executing agent {self.name} with inputs: {json.dumps({k: str(v)[:200] + '...' if isinstance(v, str) and len(v) > 200 else v for k, v in inputs.items() if k != 'schema_context'}, default=str)}{Fore.RESET}")
            conversation_logger.log_trino_ai_processing(f"{self.__class__.__name__.lower()}_execute_start", {
                "agent": self.name,
                "input_keys": list(inputs.keys())
            })
        
            # Log agent activation in workflow context if provided
            if workflow_context:
                workflow_context.add_decision_point(
                    self.name,
                    "agent_activated",
                    f"Agent {self.name} activated to process inputs: {list(inputs.keys())}"
                )
            
                # Log to monitoring service
                monitoring_service.log_agent_activity(self.name, {
                    "action": "execution_started",
                    "details": {"inputs": self._sanitize_inputs(inputs)},
                    "query_id": query_id
                })
            
            # Execute the agent-specific logic
            result = self._execute_impl(inputs, workflow_context)
            
            # Log the completion
            execution_time = time.time() - start_time
            monitoring_service.log_agent_activity(self.name, {
                "action": "execution_completed",
                "details": {"execution_time": execution_time},
                "duration_ms": int(execution_time * 1000),
                "query_id": query_id
            })
            
            # Update performance metrics
            monitoring_service.update_performance_metric(
                f"agent_{self.name.lower().replace(' ', '_')}_execution_time",
                execution_time
            )
            
            return result
            
        except Exception as e:
            # Log the error
            error_message = str(e)
            logger.error(f"{Fore.RED}Error in {self.name}: {error_message}{Fore.RESET}")
            conversation_logger.log_error(self.name, error_message)
            
            # Log to monitoring service
            monitoring_service.log_error({
                "error_type": type(e).__name__,
                "message": error_message,
                "source": f"agent_{self.name.lower().replace(' ', '_')}",
                "query_id": query_id,
                "stack_trace": traceback.format_exc()
            })
            
            # Log the failed execution
            execution_time = time.time() - start_time
            monitoring_service.log_agent_activity(self.name, {
                "action": "execution_failed",
                "details": {"error": error_message},
                "duration_ms": int(execution_time * 1000),
                "query_id": query_id
            })
            
            if workflow_context:
                workflow_context.add_decision_point(
                    self.name,
                    "error_occurred",
                    error_message
                )
                
                # Add error to metadata
                workflow_context.add_metadata(f"{self.name.lower()}_error", {
                    "message": str(e),
                    "type": type(e).__name__
                })
            
            return {"error": f"Error in {self.name}: {error_message}", "status": "error"}
    
    def _execute_impl(self, inputs: Dict[str, Any], workflow_context: Optional[WorkflowContext] = None) -> Dict[str, Any]:
        """
        Implement agent-specific execution logic
        
        Args:
            inputs: A dictionary of inputs for the agent
            workflow_context: Optional workflow context for tracking
            
        Returns:
            A dictionary containing the results of the agent's execution
        """
        # This method should be overridden by subclasses
        raise NotImplementedError("Agent subclasses must implement _execute_impl")
    
    def _sanitize_inputs(self, inputs: Dict[str, Any]) -> Dict[str, Any]:
        """
        Sanitize inputs for logging (remove sensitive data, truncate large values)
        
        Args:
            inputs: The inputs to sanitize
            
        Returns:
            Sanitized inputs
        """
        sanitized = {}
        for key, value in inputs.items():
            if key == "schema_context" and isinstance(value, str):
                sanitized[key] = f"{value[:100]}... ({len(value)} chars)"
            elif isinstance(value, str) and len(value) > 200:
                sanitized[key] = f"{value[:200]}... ({len(value)} chars)"
            elif isinstance(value, dict):
                sanitized[key] = self._sanitize_inputs(value)
            else:
                sanitized[key] = value
        return sanitized
    
    def handle_error(self, error, workflow_context=None):
        """
        Standardized error handling for all agents
        
        Args:
            error: The error that occurred
            workflow_context: Optional workflow context for tracking
            
        Returns:
            Dictionary with error information
        """
        error_message = f"Error in {self.name}: {str(error)}"
        logger.error(f"{Fore.RED}{error_message}{Fore.RESET}")
        conversation_logger.log_error(self.name, error_message)
        
        # Log to monitoring service
        query_id = workflow_context.get_metadata("query_id", "unknown") if workflow_context else "unknown"
        monitoring_service.log_error({
            "error_type": type(error).__name__,
            "message": str(error),
            "source": f"agent_{self.name.lower().replace(' ', '_')}",
            "query_id": query_id
        })
        
        if workflow_context:
            workflow_context.add_decision_point(
                self.name,
                "error_occurred",
                error_message
            )
            
            # Add error to metadata
            workflow_context.add_metadata(f"{self.name.lower()}_error", {
                "message": str(error),
                "type": type(error).__name__
            })
        
        return {"error": error_message, "status": "error"}
    
    def validate_inputs(self, inputs, required_keys):
        """
        Validate that required inputs are present
        
        Args:
            inputs: Dictionary of inputs to validate
            required_keys: List of required keys
            
        Returns:
            Tuple of (is_valid, error_message)
        """
        missing = [key for key in required_keys if key not in inputs]
        if missing:
            error_message = f"Missing required inputs: {', '.join(missing)}"
            logger.error(f"{Fore.RED}{error_message}{Fore.RESET}")
            conversation_logger.log_error(self.name, f"Input validation error: {error_message}")
            return False, error_message
        return True, ""
    
    def get_conversation_context(self, workflow_context: WorkflowContext) -> str:
        """
        Get the conversation context formatted for the agent's prompt
        
        Args:
            workflow_context: The workflow context
            
        Returns:
            Formatted conversation context
        """
        # Get relevant conversation history for this agent
        history = workflow_context.get_conversation_for_agent(self.name)
        
<<<<<<< HEAD
        # This is an abstract method, so the implementation will be provided by subclasses
=======
        # Format the conversation history for inclusion in prompts
        formatted_history = ""
        for entry in history[-10:]:  # Limit to last 10 entries to avoid token limits
            sender = entry["sender"]
            message = entry["message"]
            
            # Format the message based on its type and content
            message_content = ""
            if isinstance(message, dict):
                if "content" in message:
                    message_content = message["content"]
                elif "query" in message:
                    message_content = message["query"]
                else:
                    message_content = str(message)
            else:
                message_content = str(message)
            
            formatted_history += f"{sender}: {message_content}\n\n"
        
        return formatted_history
>>>>>>> d6f42066
    
    def log_reasoning(self, reasoning: str, workflow_context: Optional[WorkflowContext] = None):
        """
        Log agent reasoning process
        
        Args:
            reasoning: The reasoning to log
            workflow_context: Optional workflow context to update
        """
        logger.info(f"{Fore.CYAN}[{self.name}] Reasoning: {reasoning}{Fore.RESET}")
        conversation_logger.log_trino_ai_processing(f"{self.name.lower()}_reasoning", {
            "agent": self.name,
            "reasoning": reasoning
        })
        
        # Log to monitoring service
        query_id = workflow_context.get_metadata("query_id", "unknown") if workflow_context else "unknown"
        monitoring_service.log_agent_activity(self.name, {
            "action": "reasoning",
            "details": {"reasoning": reasoning[:500] + "..." if len(reasoning) > 500 else reasoning},
            "query_id": query_id
        })
        
        # Update workflow context if provided
        if workflow_context:
            workflow_context.add_agent_reasoning(self.name, reasoning)
    
    def log_metadata_usage(self, metadata_keys: List[str], workflow_context: Optional[WorkflowContext] = None):
        """
        Log which metadata was used in decision making
        
        Args:
            metadata_keys: List of metadata keys that were used
            workflow_context: Optional workflow context to update
        """
        logger.info(f"{Fore.CYAN}[{self.name}] Used metadata: {metadata_keys}{Fore.RESET}")
        conversation_logger.log_trino_ai_processing(f"{self.name.lower()}_metadata_usage", {
            "agent": self.name,
            "metadata_keys": metadata_keys
        })
        
        # Update workflow context if provided
        if workflow_context:
            workflow_context.mark_metadata_used(self.name, metadata_keys)
    
    def log_decision(self, decision: str, rationale: str, workflow_context: Optional[WorkflowContext] = None):
        """
        Log a key decision made by the agent
        
        Args:
            decision: The decision that was made
            rationale: The rationale for the decision
            workflow_context: Optional workflow context to update
        """
        logger.info(f"{Fore.YELLOW}[{self.name}] Decision: {decision} - {rationale}{Fore.RESET}")
        conversation_logger.log_trino_ai_processing(f"{self.name.lower()}_decision", {
            "agent": self.name,
            "decision": decision,
            "rationale": rationale
        })
        
        # Log to monitoring service
        query_id = workflow_context.get_metadata("query_id", "unknown") if workflow_context else "unknown"
        monitoring_service.log_agent_activity(self.name, {
            "action": "decision",
            "details": {
                "decision": decision,
                "rationale": rationale
            },
            "query_id": query_id
        })
        
        # Update workflow context if provided
        if workflow_context:
            workflow_context.add_decision_point(self.name, decision, rationale)
    
    def get_system_prompt(self) -> str:
        """
        Get the system prompt for the agent
        
        Returns:
            The system prompt as a string
        """
        return f"""
        You are {self.name}, {self.description}.
        
        Respond with accurate, helpful information based on your expertise.
        """ <|MERGE_RESOLUTION|>--- conflicted
+++ resolved
@@ -242,9 +242,6 @@
         # Get relevant conversation history for this agent
         history = workflow_context.get_conversation_for_agent(self.name)
         
-<<<<<<< HEAD
-        # This is an abstract method, so the implementation will be provided by subclasses
-=======
         # Format the conversation history for inclusion in prompts
         formatted_history = ""
         for entry in history[-10:]:  # Limit to last 10 entries to avoid token limits
@@ -266,7 +263,6 @@
             formatted_history += f"{sender}: {message_content}\n\n"
         
         return formatted_history
->>>>>>> d6f42066
     
     def log_reasoning(self, reasoning: str, workflow_context: Optional[WorkflowContext] = None):
         """
